--- conflicted
+++ resolved
@@ -2,11 +2,7 @@
 Bundle-Name: artnet interface for openHAB DMX Binding
 Bundle-SymbolicName: org.openhab.binding.dmx.artnet
 Bundle-Vendor: openHAB.org
-<<<<<<< HEAD
-Bundle-Version: 1.5.1
-=======
 Bundle-Version: 1.6.0.qualifier
->>>>>>> 7a259c90
 Bundle-ManifestVersion: 2
 Bundle-Description: This is the artnet interface of the DMX binding of the open Home Aut
  omation Bus (openHAB)
